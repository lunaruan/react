--- conflicted
+++ resolved
@@ -655,11 +655,6 @@
   // this act() implementation should be exactly the same in
   // ReactTestUtilsAct.js, ReactTestRendererAct.js, createReactNoop.js
 
-<<<<<<< HEAD
-  // we track the 'depth' of the act() calls with this counter,
-  // so we can tell if any async act() calls try to run in parallel.
-  let actingUpdatesScopeDepth = 0;
-=======
   let hasWarnedAboutMissingMockScheduler = false;
   const flushWork =
     Scheduler.unstable_flushWithoutYielding ||
@@ -680,7 +675,6 @@
       }
       while (flushPassiveEffects()) {}
     };
->>>>>>> 1160b376
 
   function flushWorkAndMicroTasks(onDone: (err: ?Error) => void) {
     try {
